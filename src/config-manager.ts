--- conflicted
+++ resolved
@@ -8,15 +8,12 @@
   blockedCommands?: string[];
   defaultShell?: string;
   allowedDirectories?: string[];
-<<<<<<< HEAD
   claudeCliPath?: string; // Absolute path to the Claude CLI executable
   claudeCliName?: string; // Name of the Claude CLI binary (e.g., 'claude', 'claude-custom')
-=======
   fileWriteLineLimit?: number; // Line limit for file write operations
   fileReadLineLimit?: number; // Default line limit for file read operations
   maxLineCountLimit?: number; // Maximum line count in files (prevents memory issues)
   binaryFileSizeLimit?: number; // Maximum size for binary files in bytes
->>>>>>> 29398668
   [key: string]: any; // Allow for arbitrary configuration keys
 }
 
@@ -129,15 +126,12 @@
       ],
       defaultShell: os.platform() === 'win32' ? 'powershell.exe' : 'bash',
       allowedDirectories: [],
-<<<<<<< HEAD
       claudeCliPath: undefined,
-      claudeCliName: 'claude'
-=======
+      claudeCliName: 'claude',
       fileWriteLineLimit: 50,  // Default line limit for file write operations
       fileReadLineLimit: 1000,  // Default line limit for file read operations
       maxLineCountLimit: 1000000, // Maximum line count (1 million lines)
       binaryFileSizeLimit: 10 * 1024 * 1024 // 10 MB limit for binary files
->>>>>>> 29398668
     };
   }
 
@@ -190,6 +184,18 @@
       return numValue;
     }
     
+    // Validate claudeCliPath to ensure it's absolute if provided
+    if (key === 'claudeCliPath' && value !== undefined && value !== null) {
+      if (typeof value !== 'string') {
+        console.warn(`Invalid value for ${key}: ${value}. Must be a string. Using default.`);
+        return undefined;
+      }
+      if (value && !path.isAbsolute(value)) {
+        console.warn(`Invalid value for ${key}: ${value}. Must be an absolute path. Using default.`);
+        return undefined;
+      }
+    }
+    
     // For all other keys, return value as-is
     return value;
   }
